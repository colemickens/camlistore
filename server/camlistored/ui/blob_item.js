/*
Copyright 2013 The Camlistore Authors

Licensed under the Apache License, Version 2.0 (the "License");
you may not use this file except in compliance with the License.
You may obtain a copy of the License at

	http://www.apache.org/licenses/LICENSE-2.0

Unless required by applicable law or agreed to in writing, software
distributed under the License is distributed on an "AS IS" BASIS,
WITHOUT WARRANTIES OR CONDITIONS OF ANY KIND, either express or implied.
See the License for the specific language governing permissions and
limitations under the License.
*/

goog.provide('cam.BlobItem');

goog.require('goog.dom');
goog.require('goog.dom.classes');
goog.require('goog.events.EventHandler');
goog.require('goog.events.EventType');
goog.require('goog.ui.Control');

goog.require('cam.imageUtil');
goog.require('cam.ServerType');


// @fileoverview An item showing in a blob item container; represents a blob that has already been uploaded in the system, or acts as a placeholder for a new blob.
// @param {string} blobRef BlobRef for the item.
// @param {cam.ServerType.IndexerMetaBag} metaBag Maps blobRefs to metadata for this blob and related blobs.
// @param {string} opt_contentLink if "true", use the contained file blob as link when decorating
// @param {goog.dom.DomHelper=} opt_domHelper DOM helper to use.
// @extends {goog.ui.Control}
// @constructor
cam.BlobItem = function(blobRef, metaBag, opt_contentLink, opt_domHelper) {
	goog.base(this, null, null, opt_domHelper);

	this.update(blobRef, metaBag, opt_contentLink);

	this.setSupportedState(goog.ui.Component.State.CHECKED, true);
	this.setSupportedState(goog.ui.Component.State.DISABLED, true);
	this.setAutoStates(goog.ui.Component.State.CHECKED, false);

	// Blob items dispatch state when checked.
	this.setDispatchTransitionEvents(goog.ui.Component.State.CHECKED, true);
};
goog.inherits(cam.BlobItem, goog.ui.Control);

cam.BlobItem.prototype.update = function(blobRef, metaBag, opt_contentLink) {
	// TODO(mpl): Hack so we know when to decorate with the blobref of the contained file, instead of with the permanode, as the link. Idiomatic alternative suggestion very welcome.

	this.useContentAsLink_ = "false";
	if (typeof opt_contentLink !== "undefined" && opt_contentLink == "true") {
		this.useContentAsLink_ = opt_contentLink;
	}

	this.blobRef_ = blobRef;
	this.metaBag_ = metaBag;
	this.metaData_ = this.metaBag_[this.blobRef_];
	this.resolvedMetaData_ = cam.BlobItem.resolve(this.blobRef_, this.metaBag_);
	this.currentIntrinsicImageHeight_ = 0;
};

cam.BlobItem.TITLE_HEIGHT = 21;

// TODO(bslatkin): Handle more permanode types.
// @param {string} blobRef string BlobRef to resolve.
// @param {cam.ServerType.IndexerMetaBag} metaBag Metadata bag to use for resolving the blobref.
// @return {cam.ServerType.IndexerMeta?}
cam.BlobItem.resolve = function(blobRef, metaBag) {
	var metaData = metaBag[blobRef];
	if (metaData.camliType == 'permanode' && metaData.permanode && metaData.permanode.attr) {
		if (metaData.permanode.attr.camliContent) {
			// Permanode is pointing at another blob.
			var content = metaData.permanode.attr.camliContent;
			if (content.length == 1) {
				return metaBag[content[0]];
			}
		} else {
			// Permanode is its own content.
			return metaData;
		}
	}
	return null;
};

cam.BlobItem.prototype.isCollection = function() {
	// TODO(mpl): for now disallow being a collection if it
	// has members. What else to check?
	if (!this.resolvedMetaData_ || this.resolvedMetaData_.camliType != 'permanode' || !this.resolvedMetaData_.permanode || !this.resolvedMetaData_.permanode.attr || this.resolvedMetaData_.permanode.attr.camliContent) {
			return false;
	}
	return true;
};

cam.BlobItem.prototype.getBlobRef = function() {
	return this.blobRef_;
};

cam.BlobItem.prototype.getThumbAspect = function() {
	if (!this.metaData_.thumbnailWidth || !this.metaData_.thumbnailHeight) {
		return 0;
	}
	return this.metaData_.thumbnailWidth / this.metaData_.thumbnailHeight;
};

cam.BlobItem.prototype.getWidth = function() {
	return parseInt(this.getElement().style.width);
};

cam.BlobItem.prototype.getHeight = function() {
	return parseInt(this.getElement().style.height);
};

cam.BlobItem.prototype.setWidth = function(w) {
	this.setSize(w, this.getHeight());
};

cam.BlobItem.prototype.setHeight = function(h) {
	this.setSize(this.getWidth(), h);
};

// Sets the display size of the item. The thumbnail will be scaled, centered,
// and clipped within this size as appropriate.
// @param {number} w
// @param {number} h
cam.BlobItem.prototype.setSize = function(w, h) {
	this.getElement().style.width = w + 'px';
	this.getElement().style.height = h + 'px';

	var thumbHeight = h;
	if (!this.isImage()) {
		thumbHeight -= this.constructor.TITLE_HEIGHT;
	}
	this.setThumbSize(w, thumbHeight);
};

// Sets the display size of just the thumbnail. It will be scaled, centered, and
// clipped within this size as appropriate.
// @param {number} w
// @param {number} h
cam.BlobItem.prototype.setThumbSize = function(w, h) {
	// In the case of images, we want a full bleed to both w and h, so we clip the bigger dimension as necessary. It's not easy to notice that a few pixels have been shaved off the edge of a photo.
	// In the case of non-images, we have an icon with text underneath, so we cannot clip. Instead, just constrain the icon to fit the available space.
	var adjustedHeight;
	if (this.isImage()) {
		adjustedHeight = this.getThumbAspect() < w / h ? w / this.getThumbAspect() : h;
	} else {
		adjustedHeight = this.getThumbAspect() < w / h ? h : w / this.getThumbAspect();
	}
	var adjustedWidth = adjustedHeight * this.getThumbAspect();

	this.thumb_.width = Math.round(adjustedWidth);
	this.thumb_.height = Math.round(adjustedHeight);

	this.thumbClip_.style.width = w + 'px';
	this.thumbClip_.style.height = h + 'px';

	this.thumb_.style.top = Math.round((h - adjustedHeight) / 2) + 'px';
	this.thumb_.style.left = Math.round((w - adjustedWidth) / 2) + 'px';

	this.loading_.style.top = Math.round((h - 85) / 2) + 'px';
	this.loading_.style.left = Math.round((w - 70) / 2) + 'px';

	// Load a differently sized image from server if necessary.
	if (!this.thumb_.src || adjustedWidth > parseInt(this.thumbClip_.style.width) || adjustedHeight > parseInt(this.thumbClip_.style.height)) {
		this.currentIntrinsicImageHeight_ = cam.imageUtil.getSizeToRequest(adjustedHeight, this.currentIntrinsicImageHeight_);

		var tv = '';
		if (window.CAMLISTORE_CONFIG) {
			tv = CAMLISTORE_CONFIG.thumbVersion || '';
		}

		// TODO(aa): The mh param is kind of a hack, it would be better if the server just returned the base URL and the aspect ratio, rather than specific dimensions.
		var newThumb = this.getThumbSrc_().split('?')[0] + '?mh=' +
				this.currentIntrinsicImageHeight_ + '&tv=' + tv;

<<<<<<< HEAD
/**
 * Determine whether the blob is a permanode for an image.
 * @return {boolean}
 */
camlistore.BlobItem.prototype.isImage = function() {
  console.log(this);
  return Boolean(this.resolvedMetaData_.image);
=======
		// It's important to only assign the new src if it has changed. Assigning a src causes layout and style recalc.
		if (newThumb != this.thumb_.getAttribute('src')) {
			this.thumb_.src = newThumb;
		}
	}
>>>>>>> 3d3e702a
};

cam.BlobItem.prototype.isImage = function() {
	return Boolean(this.resolvedMetaData_.image);
};

cam.BlobItem.prototype.getThumbSrc_ = function() {
	return './' + this.metaData_.thumbnailSrc;
};

cam.BlobItem.prototype.getLink_ = function() {
	if (this.useContentAsLink_ == "true") {
		var b = this.getFileBlobref_();
		if (b == "") {
			b = this.getDirBlobref_();
		}
		return './?b=' + b;
	}

	// The new detail page looks ridiculous for non-images, so don't go to it for those yet.
	var uri = new goog.Uri(location.href);
	uri.setParameterValue('p', this.blobRef_);
	if (this.isImage()) {
		uri.setParameterValue('newui', '1');
	}
	return uri.toString();
};

cam.BlobItem.prototype.getFileBlobref_ = function() {
	if (this.resolvedMetaData_ && this.resolvedMetaData_.camliType == 'file') {
		return this.resolvedMetaData_.blobRef;
	}
	return "";
}

cam.BlobItem.prototype.getDirBlobref_ = function() {
	if (this.resolvedMetaData_ && this.resolvedMetaData_.camliType == 'directory') {
		return this.resolvedMetaData_.blobRef;
	}
	return "";
}

cam.BlobItem.prototype.getTitle_ = function() {
	if (this.metaData_) {
		if (this.metaData_.camliType == 'permanode' &&
			!!this.metaData_.permanode &&
			!!this.metaData_.permanode.attr &&
			!!this.metaData_.permanode.attr.title) {
			return this.metaData_.permanode.attr.title;
		}
	}
	if (this.resolvedMetaData_) {
		if (this.resolvedMetaData_.camliType == 'file' &&
			!!this.resolvedMetaData_.file) {
			return this.resolvedMetaData_.file.fileName;
		}
		if (this.resolvedMetaData_.camliType == 'directory' &&
					!!this.resolvedMetaData_.dir) {
				return this.resolvedMetaData_.dir.fileName;
			}
		if (this.resolvedMetaData_.camliType == 'permanode' &&
			!!this.resolvedMetaData_.permanode &&
			!!this.resolvedMetaData_.permanode.attr &&
			!!this.resolvedMetaData_.permanode.attr.title) {
			return this.resolvedMetaData_.permanode.attr.title;
		}
	}
	return 'Unknown title';
};

cam.BlobItem.prototype.createDom = function() {
	this.decorateInternal(this.dom_.createElement('div'));
};

cam.BlobItem.prototype.decorateInternal = function(element) {
	cam.BlobItem.superClass_.decorateInternal.call(this, element);

	var el = this.getElement();
	goog.dom.classes.add(el, 'cam-blobitem');

	this.link_ = this.dom_.createDom('a');

	this.thumbClip_ = this.dom_.createDom('div', 'cam-blobitem-thumbclip cam-blobitem-loading');
	this.link_.appendChild(this.thumbClip_);

	this.loading_ = this.dom_.createDom('div', 'cam-blobitem-progress',
		this.dom_.createDom('div', 'lefttop'),
		this.dom_.createDom('div', 'leftbottom'),
		this.dom_.createDom('div', 'righttop'),
		this.dom_.createDom('div', 'rightbottom'));
	this.thumbClip_.appendChild(this.loading_);

	this.thumb_ = this.dom_.createDom('img', 'cam-blobitem-thumb');
	this.thumb_.onload = function(e){
		goog.dom.removeNode(this.loading_);
		goog.dom.classes.remove(this.thumbClip_, 'cam-blobitem-loading');
	}.bind(this);
	this.thumbClip_.appendChild(this.thumb_);

	el.appendChild(this.link_);

	this.checkmark_ = this.dom_.createDom('div', 'checkmark');
	this.getElement().appendChild(this.checkmark_);

	this.label_ = this.dom_.createDom('span', 'cam-blobitem-thumbtitle');
	this.link_.appendChild(this.label_);

	this.updateDom();

	this.getElement().addEventListener('click', this.handleClick_.bind(this));
	this.setEnabled(false);
};

// The image src is not set here because that depends on layout. Instead, it
// gets set as a side-effect of BlobItemContainer.prototype.layout().
cam.BlobItem.prototype.updateDom = function() {
	this.link_.href = this.getLink_();

	if (this.isImage()) {
		this.addClassName('cam-blobitem-image');
		this.thumb_.title = this.getTitle_();
		this.label_.textContent = '';
	} else {
		this.removeClassName('cam-blobitem-image');
		this.label_.textContent = this.getTitle_();
	}
};

cam.BlobItem.prototype.handleClick_ = function(e) {
	if (!this.checkmark_) {
		return;
	}

	if (e.target == this.checkmark_ || this.checkmark_.contains(e.target)) {
		this.setChecked(!this.isChecked());
		e.preventDefault();
	}
};<|MERGE_RESOLUTION|>--- conflicted
+++ resolved
@@ -176,21 +176,11 @@
 		var newThumb = this.getThumbSrc_().split('?')[0] + '?mh=' +
 				this.currentIntrinsicImageHeight_ + '&tv=' + tv;
 
-<<<<<<< HEAD
-/**
- * Determine whether the blob is a permanode for an image.
- * @return {boolean}
- */
-camlistore.BlobItem.prototype.isImage = function() {
-  console.log(this);
-  return Boolean(this.resolvedMetaData_.image);
-=======
 		// It's important to only assign the new src if it has changed. Assigning a src causes layout and style recalc.
 		if (newThumb != this.thumb_.getAttribute('src')) {
 			this.thumb_.src = newThumb;
 		}
 	}
->>>>>>> 3d3e702a
 };
 
 cam.BlobItem.prototype.isImage = function() {
