/*
Copyright 2011 Google Inc.

Licensed under the Apache License, Version 2.0 (the "License");
you may not use this file except in compliance with the License.
You may obtain a copy of the License at

     http://www.apache.org/licenses/LICENSE-2.0

Unless required by applicable law or agreed to in writing, software
distributed under the License is distributed on an "AS IS" BASIS,
WITHOUT WARRANTIES OR CONDITIONS OF ANY KIND, either express or implied.
See the License for the specific language governing permissions and
limitations under the License.
*/

// Package client implements a Camlistore client.
package client

import (
	"bytes"
	"crypto/tls"
	"encoding/json"
	"errors"
	"fmt"
	"io"
	"io/ioutil"
	"log"
	"net"
	"net/http"
	"net/url"
	"os"
	"regexp"
	"strings"
	"sync"
	"time"

	"camlistore.org/pkg/auth"
	"camlistore.org/pkg/blob"
	"camlistore.org/pkg/client/android"
	"camlistore.org/pkg/httputil"
	"camlistore.org/pkg/misc"
	"camlistore.org/pkg/osutil"
	"camlistore.org/pkg/schema"
	"camlistore.org/pkg/search"
	"camlistore.org/pkg/types/camtypes"
)

// A Client provides access to a Camlistore server.
type Client struct {
	// server is the input from user, pre-discovery.
	// For example "http://foo.com" or "foo.com:1234".
	// It is the responsibility of initPrefix to parse
	// server and set prefix, including doing discovery
	// to figure out what the proper server-declared
	// prefix is.
	server string

	prefixOnce    sync.Once // guards init of following 3 fields
	prefixErr     error
	prefixv       string // URL prefix before "/camli/"
	isSharePrefix bool   // URL is a request for a share blob

	discoOnce      sync.Once
	discoErr       error
	searchRoot     string      // Handler prefix, or "" if none
	downloadHelper string      // or "" if none
	storageGen     string      // storage generation, or "" if not reported
	syncHandlers   []*SyncInfo // "from" and "to" url prefix for each syncHandler

	signerOnce sync.Once
	signer     *schema.Signer
	signerErr  error

	authMode auth.AuthMode

	httpClient *http.Client
	haveCache  HaveCache

	initTrustedCertsOnce sync.Once
	// We define a certificate fingerprint as the 20 digits lowercase prefix
	// of the SHA256 of the complete certificate (in ASN.1 DER encoding).
	// trustedCerts contains the fingerprints of the self-signed
	// certificates we trust.
	// If not empty, (and if using TLS) the full x509 verification is
	// disabled, and we instead check the server's certificate against
	// that list.
	// The camlistore server prints the fingerprint to add to the config
	// when starting.
	trustedCerts []string
	// if set, we also skip the check against trustedCerts
	InsecureTLS bool

	initIgnoredFilesOnce sync.Once
	// list of files that camput should ignore.
	// Defaults to empty, but camput init creates a config with a non
	// empty list.
	// See IsIgnoredFile for the matching rules.
	ignoredFiles  []string
	ignoreChecker func(path string) bool

	pendStatMu sync.Mutex             // guards pendStat
	pendStat   map[blob.Ref][]statReq // blobref -> reqs; for next batch(es)

	initSignerPublicKeyBlobrefOnce sync.Once
	signerPublicKeyRef             blob.Ref
	publicKeyArmored               string

	statsMutex sync.Mutex
	stats      Stats

	// via maps the access path from a share root to a desired target.
	// It is non-nil when in "sharing" mode, where the Client is fetching
	// a share.
	via map[string]string // target => via (target is referenced from via)

	log     *log.Logger // not nil
	reqGate chan bool
}

const maxParallelHTTP = 5

// New returns a new Camlistore Client.
// The provided server is either "host:port" (assumed http, not https) or a URL prefix, with or without a path, or a server alias from the client configuration file. A server alias should not be confused with a hostname, therefore it cannot contain any colon or period.
// Errors are not returned until subsequent operations.
func New(server string) *Client {
	if !isURLOrHostPort(server) {
		configOnce.Do(parseConfig)
		serverConf, ok := config.Servers[server]
		if !ok {
			log.Fatalf("%q looks like a server alias, but no such alias found in config at %v", server, osutil.UserClientConfigPath())
		}
		server = serverConf.Server
	}
	return &Client{
		server:     server,
		httpClient: http.DefaultClient,
		reqGate:    make(chan bool, maxParallelHTTP),
		haveCache:  noHaveCache{},
		log:        log.New(os.Stderr, "", log.Ldate|log.Ltime),
		authMode:   auth.None{},
	}
}

func NewOrFail() *Client {
	c := New(serverOrDie())
	err := c.SetupAuth()
	if err != nil {
		log.Fatal(err)
	}
	return c
}

// TransportConfig contains options for SetupTransport.
type TransportConfig struct {
	// Proxy optionally specifies the Proxy for the transport. Useful with
	// camput for debugging even localhost requests.
	Proxy   func(*http.Request) (*url.URL, error)
	Verbose bool // Verbose enables verbose logging of HTTP requests.
}

// TransportForConfig returns a transport for the client, setting the correct
// Proxy, Dial, and TLSClientConfig if needed. It does not mutate c.
// It is the caller's responsibility to then use that transport to set
// the client's httpClient with SetHTTPClient.
func (c *Client) TransportForConfig(tc *TransportConfig) http.RoundTripper {
	if c == nil {
		return nil
	}
	tlsConfig, err := c.TLSConfig()
	if err != nil {
		log.Fatalf("Error while configuring TLS for client: %v", err)
	}
	var transport http.RoundTripper
	proxy := http.ProxyFromEnvironment
	if tc != nil && tc.Proxy != nil {
		proxy = tc.Proxy
	}
	transport = &http.Transport{
		Dial:            c.DialFunc(),
		TLSClientConfig: tlsConfig,
		Proxy:           proxy,
	}
	httpStats := &httputil.StatsTransport{
		Transport: transport,
	}
	if tc != nil {
		httpStats.VerboseLog = tc.Verbose
	}
	transport = httpStats
	if android.IsChild() {
		transport = &android.StatsTransport{transport}
	}
	return transport
}

type ClientOption interface {
	modifyClient(*Client)
}

func OptionInsecure(v bool) ClientOption {
	return optionInsecure(v)
}

type optionInsecure bool

func (o optionInsecure) modifyClient(c *Client) {
	c.InsecureTLS = bool(o)
}

func OptionTrustedCert(cert string) ClientOption {
	return optionTrustedCert(cert)
}

type optionTrustedCert string

func (o optionTrustedCert) modifyClient(c *Client) {
	cert := string(o)
	if cert != "" {
		c.initTrustedCertsOnce.Do(noop)
		c.trustedCerts = []string{string(o)}
	}
}

// noop is for use with sync.Onces.
func noop() {}

var shareURLRx = regexp.MustCompile(`^(.+)/(` + blob.Pattern + ")$")

// NewFromShareRoot uses shareBlobURL to set up and return a client that
// will be used to fetch shared blobs.
func NewFromShareRoot(shareBlobURL string, opts ...ClientOption) (c *Client, target blob.Ref, err error) {
	var root string
	m := shareURLRx.FindStringSubmatch(shareBlobURL)
	if m == nil {
		return nil, blob.Ref{}, fmt.Errorf("Unkown share URL base")
	}
	c = New(m[1])
	c.discoOnce.Do(noop)
	c.prefixOnce.Do(noop)
	c.prefixv = m[1]
	c.isSharePrefix = true
	c.authMode = auth.None{}
	c.via = make(map[string]string)
	root = m[2]

	for _, v := range opts {
		v.modifyClient(c)
	}
	c.SetHTTPClient(&http.Client{Transport: c.TransportForConfig(nil)})

	req := c.newRequest("GET", shareBlobURL, nil)
	res, err := c.expect2XX(req)
	if err != nil {
		return nil, blob.Ref{}, fmt.Errorf("Error fetching %s: %v", shareBlobURL, err)
	}
	defer res.Body.Close()
	b, err := schema.BlobFromReader(blob.ParseOrZero(root), res.Body)
	if err != nil {
		return nil, blob.Ref{}, fmt.Errorf("Error parsing JSON from %s: %v", shareBlobURL, err)
	}
	if b.ShareAuthType() != schema.ShareHaveRef {
		return nil, blob.Ref{}, fmt.Errorf("Unknown share authType of %q", b.ShareAuthType())
	}
	target = b.ShareTarget()
	if !target.Valid() {
		return nil, blob.Ref{}, fmt.Errorf("No target.")
	}
	c.via[target.String()] = root
	return c, target, nil
}

// SetHTTPClient sets the Camlistore client's HTTP client.
// If nil, the default HTTP client is used.
func (c *Client) SetHTTPClient(client *http.Client) {
	if client == nil {
		client = http.DefaultClient
	}
	c.httpClient = client
}

// A HaveCache caches whether a remote blobserver has a blob.
type HaveCache interface {
	StatBlobCache(br blob.Ref) (size int64, ok bool)
	NoteBlobExists(br blob.Ref, size int64)
}

type noHaveCache struct{}

func (noHaveCache) StatBlobCache(blob.Ref) (int64, bool) { return 0, false }
func (noHaveCache) NoteBlobExists(blob.Ref, int64)       {}

func (c *Client) SetHaveCache(cache HaveCache) {
	if cache == nil {
		cache = noHaveCache{}
	}
	c.haveCache = cache
}

func (c *Client) SetLogger(logger *log.Logger) {
	if logger == nil {
		c.log = log.New(ioutil.Discard, "", 0)
	} else {
		c.log = logger
	}
}

func (c *Client) Stats() Stats {
	c.statsMutex.Lock()
	defer c.statsMutex.Unlock()
	return c.stats // copy
}

// ErrNoSearchRoot is returned by SearchRoot if the server doesn't support search.
var ErrNoSearchRoot = errors.New("client: server doesn't support search")

// ErrNoStorageGeneration is returned by StorageGeneration if the
// server doesn't report a storage generation value.
var ErrNoStorageGeneration = errors.New("client: server doesn't report a storage generation")

// ErrNoSync is returned by SyncHandlers if the server does not advertise syncs.
var ErrNoSync = errors.New("client: server has no sync handlers")

// BlobRoot returns the server's blobroot URL prefix.
// If the client was constructed with an explicit path,
// that path is used. Otherwise the server's
// default advertised blobRoot is used.
func (c *Client) BlobRoot() (string, error) {
	prefix, err := c.prefix()
	if err != nil {
		return "", err
	}
	return prefix + "/", nil
}

// SearchRoot returns the server's search handler.
// If the server isn't running an index and search handler, the error
// will be ErrNoSearchRoot.
func (c *Client) SearchRoot() (string, error) {
	c.condDiscovery()
	if c.discoErr != nil {
		return "", c.discoErr
	}
	if c.searchRoot == "" {
		return "", ErrNoSearchRoot
	}
	return c.searchRoot, nil
}

// StorageGeneration returns the server's unique ID for its storage
// generation, reset whenever storage is reset, moved, or partially
// lost.
//
// This is a value that can be used in client cache keys to add
// certainty that they're talking to the same instance as previously.
//
// If the server doesn't return such a value, the error will be
// ErrNoStorageGeneration.
func (c *Client) StorageGeneration() (string, error) {
	c.condDiscovery()
	if c.discoErr != nil {
		return "", c.discoErr
	}
	if c.storageGen == "" {
		return "", ErrNoStorageGeneration
	}
	return c.storageGen, nil
}

// SyncInfo holds the data that were acquired with a discovery
// and that are relevant to a syncHandler.
type SyncInfo struct {
	From    string
	To      string
	ToIndex bool // whether this sync is from a blob storage to an index
}

// SyncHandlers returns the server's sync handlers "from" and
// "to" prefix URLs.
// If the server isn't running any sync handler, the error
// will be ErrNoSync.
func (c *Client) SyncHandlers() ([]*SyncInfo, error) {
	c.condDiscovery()
	if c.discoErr != nil {
		return nil, c.discoErr
	}
	if c.syncHandlers == nil {
		return nil, ErrNoSync
	}
	return c.syncHandlers, nil
}

var _ search.IGetRecentPermanodes = (*Client)(nil)

// GetRecentPermanodes implements search.IGetRecentPermanodes against a remote server over HTTP.
func (c *Client) GetRecentPermanodes(req *search.RecentRequest) (*search.RecentResponse, error) {
	sr, err := c.SearchRoot()
	if err != nil {
		return nil, err
	}
	url := sr + req.URLSuffix()
	hreq := c.newRequest("GET", url)
	hres, err := c.expect2XX(hreq)
	if err != nil {
		return nil, err
	}
	defer hres.Body.Close()
	res := new(search.RecentResponse)
	if err := json.NewDecoder(hres.Body).Decode(res); err != nil {
		return nil, err
	}
	if err := res.Err(); err != nil {
		return nil, err
	}
	return res, nil
}

func (c *Client) GetPermanodesWithAttr(req *search.WithAttrRequest) (*search.WithAttrResponse, error) {
	sr, err := c.SearchRoot()
	if err != nil {
		return nil, err
	}
	url := sr + req.URLSuffix()
	hreq := c.newRequest("GET", url)
	hres, err := c.expect2XX(hreq)
	if err != nil {
		return nil, err
	}
	defer hres.Body.Close()
	res := new(search.WithAttrResponse)
	if err := json.NewDecoder(hres.Body).Decode(res); err != nil {
		return nil, err
	}
	if err := res.Err(); err != nil {
		return nil, err
	}
	return res, nil
}

func (c *Client) Describe(req *search.DescribeRequest) (*search.DescribeResponse, error) {
	sr, err := c.SearchRoot()
	if err != nil {
		return nil, err
	}
	url := sr + req.URLSuffix()
	hreq := c.newRequest("GET", url)
	hres, err := c.expect2XX(hreq)
	if err != nil {
		return nil, err
	}
	defer hres.Body.Close()
	res := new(search.DescribeResponse)
	if err := json.NewDecoder(hres.Body).Decode(res); err != nil {
		return nil, err
	}
	return res, nil
}

func (c *Client) GetClaims(req *search.ClaimsRequest) (*search.ClaimsResponse, error) {
	sr, err := c.SearchRoot()
	if err != nil {
		return nil, err
	}
	url := sr + req.URLSuffix()
	hreq := c.newRequest("GET", url)
	hres, err := c.expect2XX(hreq)
	if err != nil {
		return nil, err
	}
	defer hres.Body.Close()
	res := new(search.ClaimsResponse)
	if err := json.NewDecoder(hres.Body).Decode(res); err != nil {
		return nil, err
	}
	return res, nil
}

func (c *Client) Search(req *search.SearchQuery) (*search.SearchResult, error) {
	sr, err := c.SearchRoot()
	if err != nil {
		return nil, err
	}
	url := sr + req.URLSuffix()
	body, err := json.MarshalIndent(req, "", "\t")
	if err != nil {
		return nil, err
	}
	hreq := c.newRequest("POST", url, bytes.NewReader(body))
	hres, err := c.expect2XX(hreq)
	if err != nil {
		return nil, err
	}
	defer hres.Body.Close()
	res := new(search.SearchResult)
	if err := json.NewDecoder(hres.Body).Decode(res); err != nil {
		return nil, err
	}
	return res, nil
}

// SearchExistingFileSchema does a search query looking for an
// existing file with entire contents of wholeRef, then does a HEAD
// request to verify the file still exists on the server.  If so,
// it returns that file schema's blobref.
//
// May return (zero, nil) on ENOENT. A non-nil error is only returned
// if there were problems searching.
func (c *Client) SearchExistingFileSchema(wholeRef blob.Ref) (blob.Ref, error) {
	sr, err := c.SearchRoot()
	if err != nil {
		return blob.Ref{}, err
	}
	url := sr + "camli/search/files?wholedigest=" + wholeRef.String()
	req := c.newRequest("GET", url)
	res, err := c.doReqGated(req)
	if err != nil {
		return blob.Ref{}, err
	}
	defer res.Body.Close()
	var buf bytes.Buffer
	body := io.TeeReader(io.LimitReader(res.Body, 1<<20), &buf)
	type justWriter struct {
		io.Writer
	}
	if res.StatusCode != 200 {
		io.Copy(justWriter{ioutil.Discard}, body) // golang.org/issue/4589
		return blob.Ref{}, fmt.Errorf("client: got status code %d from URL %s; body %s", res.StatusCode, url, buf.String())
	}
	var ress struct {
		Files []blob.Ref `json:"files"`
	}
	if err := json.NewDecoder(body).Decode(&ress); err != nil {
		io.Copy(justWriter{ioutil.Discard}, body) // golang.org/issue/4589
		return blob.Ref{}, fmt.Errorf("client: error parsing JSON from URL %s: %v; body=%s", url, err, buf.String())
	}
	if len(ress.Files) == 0 {
		return blob.Ref{}, nil
	}
	for _, f := range ress.Files {
		if c.FileHasContents(f, wholeRef) {
			return f, nil
		}
	}
	return blob.Ref{}, nil
}

// FileHasContents returns true iff f refers to a "file" or "bytes" schema blob,
// the server is configured with a "download helper", and the server responds
// that all chunks of 'f' are available and match the digest of wholeRef.
func (c *Client) FileHasContents(f, wholeRef blob.Ref) bool {
	c.condDiscovery()
	if c.discoErr != nil {
		return false
	}
	if c.downloadHelper == "" {
		return false
	}
	req := c.newRequest("HEAD", c.downloadHelper+f.String()+"/?verifycontents="+wholeRef.String())
	res, err := c.expect2XX(req)
	if err != nil {
		log.Printf("download helper HEAD error: %v", err)
		return false
	}
	defer res.Body.Close()
	return res.Header.Get("X-Camli-Contents") == wholeRef.String()
}

// prefix returns the URL prefix before "/camli/", or before
// the blobref hash in case of a share URL.
// Examples: http://foo.com:3179/bs or http://foo.com:3179/share
func (c *Client) prefix() (string, error) {
	c.prefixOnce.Do(func() { c.initPrefix() })
	if c.prefixErr != nil {
		return "", c.prefixErr
	}
	if c.discoErr != nil {
		return "", c.discoErr
	}
	return c.prefixv, nil
}

// blobPrefix returns the URL prefix before the blobref hash.
// Example: http://foo.com:3179/bs/camli or http://foo.com:3179/share
func (c *Client) blobPrefix() (string, error) {
	pfx, err := c.prefix()
	if err != nil {
		return "", err
	}
	if !c.isSharePrefix {
		pfx += "/camli"
	}
	return pfx, nil
}

// discoRoot returns the user defined server for this client. It prepends "https://" if no scheme was specified.
func (c *Client) discoRoot() string {
	s := c.server
	if !strings.HasPrefix(s, "http") {
		s = "https://" + s
	}
	return s
}

// initPrefix uses the user provided server URL to define the URL
// prefix to the blobserver root. If the server URL has a path
// component then it is directly used, otherwise the blobRoot
// from the discovery is used as the path.
func (c *Client) initPrefix() {
	c.isSharePrefix = false
	root := c.discoRoot()
	u, err := url.Parse(root)
	if err != nil {
		c.prefixErr = err
		return
	}
	if len(u.Path) > 1 {
		c.prefixv = strings.TrimRight(root, "/")
		return
	}
	c.condDiscovery()
}

func (c *Client) condDiscovery() {
	c.discoOnce.Do(func() { c.doDiscovery() })
}

func (c *Client) doDiscovery() {
	root, err := url.Parse(c.discoRoot())
	if err != nil {
		c.discoErr = err
		return
	}

	// If the path is just "" or "/", do discovery against
	// the URL to see which path we should actually use.
	req := c.newRequest("GET", c.discoRoot(), nil)
	req.Header.Set("Accept", "text/x-camli-configuration")
	res, err := c.doReqGated(req)
	if err != nil {
		c.discoErr = err
		return
	}
	defer res.Body.Close()
	if res.StatusCode != 200 {
		c.discoErr = fmt.Errorf("Got status %q from blobserver URL %q during configuration discovery", res.Status, c.discoRoot())
		return
	}
	// TODO(bradfitz): little weird in retrospect that we request
	// text/x-camli-configuration and expect to get back
	// text/javascript.  Make them consistent.
	if ct := res.Header.Get("Content-Type"); ct != "text/javascript" {
		c.discoErr = fmt.Errorf("Blobserver returned unexpected type %q from discovery", ct)
		return
	}
	m := make(map[string]interface{})
	if err := json.NewDecoder(res.Body).Decode(&m); err != nil {
		c.discoErr = err
		return
	}
	searchRoot, ok := m["searchRoot"].(string)
	if ok {
		u, err := root.Parse(searchRoot)
		if err != nil {
			c.discoErr = fmt.Errorf("client: invalid searchRoot %q; failed to resolve", searchRoot)
			return
		}
		c.searchRoot = u.String()
	}

	downloadHelper, ok := m["downloadHelper"].(string)
	if ok {
		u, err := root.Parse(downloadHelper)
		if err != nil {
			c.discoErr = fmt.Errorf("client: invalid downloadHelper %q; failed to resolve", downloadHelper)
			return
		}
		c.downloadHelper = u.String()
	}

	c.storageGen, _ = m["storageGeneration"].(string)

	blobRoot, ok := m["blobRoot"].(string)
	if !ok {
		c.discoErr = fmt.Errorf("No blobRoot in config discovery response")
		return
	}
	u, err := root.Parse(blobRoot)
	if err != nil {
		c.discoErr = fmt.Errorf("client: error resolving blobRoot: %v", err)
		return
	}
	c.prefixv = strings.TrimRight(u.String(), "/")

	syncHandlers, ok := m["syncHandlers"].([]interface{})
	if ok {
		for _, v := range syncHandlers {
			vmap := v.(map[string]interface{})
			from := vmap["from"].(string)
			ufrom, err := root.Parse(from)
			if err != nil {
				c.discoErr = fmt.Errorf("client: invalid %q \"from\" sync; failed to resolve", from)
				return
			}
			to := vmap["to"].(string)
			uto, err := root.Parse(to)
			if err != nil {
				c.discoErr = fmt.Errorf("client: invalid %q \"to\" sync; failed to resolve", to)
				return
			}
			toIndex, _ := vmap["toIndex"].(bool)
			c.syncHandlers = append(c.syncHandlers, &SyncInfo{
				From:    ufrom.String(),
				To:      uto.String(),
				ToIndex: toIndex,
			})
		}
	}
}

func (c *Client) newRequest(method, url string, body ...io.Reader) *http.Request {
	var bodyR io.Reader
	if len(body) > 0 {
		bodyR = body[0]
	}
	if len(body) > 1 {
		panic("too many body arguments")
	}
	req, err := http.NewRequest(method, c.condRewriteURL(url), bodyR)
	if err != nil {
		panic(err.Error())
	}
	// not done by http.NewRequest in Go 1.0:
	if br, ok := bodyR.(*bytes.Reader); ok {
		req.ContentLength = int64(br.Len())
	}
	c.authMode.AddAuthHeader(req)
	return req
}

func (c *Client) requestHTTPToken() {
	c.reqGate <- true
}

func (c *Client) releaseHTTPToken() {
	<-c.reqGate
}

// expect2XX will doReqGated and promote HTTP response codes outside of
// the 200-299 range to a non-nil error containing the response body.
func (c *Client) expect2XX(req *http.Request) (*http.Response, error) {
	res, err := c.doReqGated(req)
	if err == nil && (res.StatusCode < 200 || res.StatusCode > 299) {
		buf := new(bytes.Buffer)
		io.CopyN(buf, res.Body, 1<<20)
		res.Body.Close()
		return res, fmt.Errorf("client: got status code %d from URL %s; body %s", res.StatusCode, req.URL.String(), buf.String())
	}
	return res, err
}

func (c *Client) doReqGated(req *http.Request) (*http.Response, error) {
	c.requestHTTPToken()
	defer c.releaseHTTPToken()
	return c.httpClient.Do(req)
}

// insecureTLS returns whether the client is using TLS without any
// verification of the server's cert.
func (c *Client) insecureTLS() bool {
	return c.useTLS() && c.InsecureTLS
}

// selfVerifiedSSL returns whether the client config has fingerprints for
// (self-signed) trusted certificates.
// When true, we run with InsecureSkipVerify and it is our responsibility
// to check the server's cert against our trusted certs.
func (c *Client) selfVerifiedSSL() bool {
	return c.useTLS() && len(c.getTrustedCerts()) > 0
}

// condRewriteURL changes "https://" to "http://" if we are in
// selfVerifiedSSL mode. We need to do that because we do the TLS
// dialing ourselves, and we do not want the http transport layer
// to redo it.
func (c *Client) condRewriteURL(url string) string {
	if c.selfVerifiedSSL() || c.insecureTLS() {
		return strings.Replace(url, "https://", "http://", 1)
	}
	return url
}

// TLSConfig returns the correct tls.Config depending on whether
// SSL is required, the client's config has some trusted certs,
// and we're on android.
func (c *Client) TLSConfig() (*tls.Config, error) {
	if !c.useTLS() {
		return nil, nil
	}
	trustedCerts := c.getTrustedCerts()
	if len(trustedCerts) > 0 {
		return &tls.Config{InsecureSkipVerify: true}, nil
	}
	if !android.OnAndroid() {
		return nil, nil
	}
	return android.TLSConfig()
}

// DialFunc returns the adequate dial function, depending on
// whether SSL is required, the client's config has some trusted
// certs, and we're on android.
// If the client's config has some trusted certs, the server's
// certificate will be checked against those in the config after
// the TLS handshake.
func (c *Client) DialFunc() func(network, addr string) (net.Conn, error) {
	trustedCerts := c.getTrustedCerts()
	if !c.useTLS() || (!c.InsecureTLS && len(trustedCerts) == 0) {
		// No TLS, or TLS with normal/full verification
		if android.IsChild() {
			return func(network, addr string) (net.Conn, error) {
				return android.Dial(network, addr)
			}
		}
		return nil
	}

	return func(network, addr string) (net.Conn, error) {
		var conn *tls.Conn
		var err error
		if android.IsChild() {
			con, err := android.Dial(network, addr)
			if err != nil {
				return nil, err
			}
			conn = tls.Client(con, &tls.Config{InsecureSkipVerify: true})
			if err = conn.Handshake(); err != nil {
				return nil, err
			}
		} else {
			conn, err = tls.Dial(network, addr, &tls.Config{InsecureSkipVerify: true})
			if err != nil {
				return nil, err
			}
		}
		if c.InsecureTLS {
			return conn, nil
		}
		certs := conn.ConnectionState().PeerCertificates
		if certs == nil || len(certs) < 1 {
			return nil, errors.New("Could not get server's certificate from the TLS connection.")
		}
		sig := misc.SHA256Prefix(certs[0].Raw)
		for _, v := range trustedCerts {
			if v == sig {
				return conn, nil
			}
		}
		return nil, fmt.Errorf("Server's certificate %v is not in the trusted list", sig)
	}
}

func (c *Client) Signer() (*schema.Signer, error) {
	c.signerOnce.Do(c.signerInit)
	return c.signer, c.signerErr
}

func (c *Client) signerInit() {
	c.signer, c.signerErr = c.buildSigner()
}

func (c *Client) buildSigner() (*schema.Signer, error) {
	c.initSignerPublicKeyBlobrefOnce.Do(c.initSignerPublicKeyBlobref)
	if !c.signerPublicKeyRef.Valid() {
		return nil, camtypes.Err("client-no-public-key")
	}
	return schema.NewSigner(c.signerPublicKeyRef, strings.NewReader(c.publicKeyArmored), c.SecretRingFile())
}

// sigTime optionally specifies the signature time.
// If zero, the current time is used.
func (c *Client) signBlob(bb schema.Buildable, sigTime time.Time) (string, error) {
	signer, err := c.Signer()
	if err != nil {
		return "", err
	}
	return bb.Builder().SignAt(signer, sigTime)
}

// uploadPublicKey uploads the public key (if one is defined), so
// subsequent (likely synchronous) indexing of uploaded signed blobs
// will have access to the public key to verify it. In the normal
// case, the stat cache prevents this from doing anything anyway.
func (c *Client) uploadPublicKey() error {
	sigRef := c.SignerPublicKeyBlobref()
	if !sigRef.Valid() {
		return nil
	}
	var err error
	if _, keyUploaded := c.haveCache.StatBlobCache(sigRef); !keyUploaded {
		_, err = c.uploadString(c.publicKeyArmored, false)
	}
	return err
}

func (c *Client) UploadAndSignBlob(b schema.AnyBlob) (*PutResult, error) {
	signed, err := c.signBlob(b.Blob(), time.Time{})
	if err != nil {
		return nil, err
	}
	if err := c.uploadPublicKey(); err != nil {
		return nil, err
	}
	return c.uploadString(signed, false)
}

func (c *Client) UploadBlob(b schema.AnyBlob) (*PutResult, error) {
	// TODO(bradfitz): ask the blob for its own blobref, rather
	// than changing the hash function with uploadString?
<<<<<<< HEAD
	blerb := b.Blob()
	json := blerb.JSON()
	return c.uploadString(json)
=======
	return c.uploadString(b.Blob().JSON(), true)
>>>>>>> 3d3e702a
}

func (c *Client) uploadString(s string, stat bool) (*PutResult, error) {
	uh := NewUploadHandleFromString(s)
	uh.SkipStat = !stat
	return c.Upload(uh)
}

func (c *Client) UploadNewPermanode() (*PutResult, error) {
	unsigned := schema.NewUnsignedPermanode()
	return c.UploadAndSignBlob(unsigned)
}

func (c *Client) UploadPlannedPermanode(key string, sigTime time.Time) (*PutResult, error) {
	unsigned := schema.NewPlannedPermanode(key)
	signed, err := c.signBlob(unsigned, sigTime)
	if err != nil {
		return nil, err
	}
	if err := c.uploadPublicKey(); err != nil {
		return nil, err
	}
	return c.uploadString(signed, true)
}

// IsIgnoredFile returns whether the file at fullpath should be ignored by camput.
// The fullpath is checked against the ignoredFiles list, trying the following rules in this order:
// 1) star-suffix style matching (.e.g *.jpg).
// 2) Shell pattern match as done by http://golang.org/pkg/path/filepath/#Match
// 3) If the pattern is an absolute path to a directory, fullpath matches if it is that directory or a child of it.
// 4) If the pattern is a relative path, fullpath matches if it has pattern as a path component (i.e the pattern is a part of fullpath that fits exactly between two path separators).
func (c *Client) IsIgnoredFile(fullpath string) bool {
	c.initIgnoredFilesOnce.Do(c.initIgnoredFiles)
	return c.ignoreChecker(fullpath)
}<|MERGE_RESOLUTION|>--- conflicted
+++ resolved
@@ -916,13 +916,7 @@
 func (c *Client) UploadBlob(b schema.AnyBlob) (*PutResult, error) {
 	// TODO(bradfitz): ask the blob for its own blobref, rather
 	// than changing the hash function with uploadString?
-<<<<<<< HEAD
-	blerb := b.Blob()
-	json := blerb.JSON()
-	return c.uploadString(json)
-=======
 	return c.uploadString(b.Blob().JSON(), true)
->>>>>>> 3d3e702a
 }
 
 func (c *Client) uploadString(s string, stat bool) (*PutResult, error) {
